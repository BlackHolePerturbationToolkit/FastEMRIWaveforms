--- conflicted
+++ resolved
@@ -269,11 +269,7 @@
                 "-gencode=arch=compute_70,code=sm_70",
                 #"-gencode=arch=compute_60,code=sm_60",
                 #"-gencode=arch=compute_61,code=sm_61",
-<<<<<<< HEAD
                 "-gencode=arch=compute_80,code=sm_80",
-=======
-                # "-gencode=arch=compute_70,code=sm_70",
->>>>>>> 140dfd5e
                 #"-gencode=arch=compute_75,code=sm_75",
                 #"-gencode=arch=compute_80,code=sm_80",
                 "-std=c++11",
