--- conflicted
+++ resolved
@@ -15,33 +15,6 @@
 
 sum_kwargs = dict(pad_output=True)
 
-<<<<<<< HEAD
-few_base = FastSchwarzschildEccentricFlux(
-    sum_kwargs=sum_kwargs,
-)
-
-# initial condition
-M = 1e6; mu = 40.; p0 = 10.; e0 = 0.7; theta= np.pi/3; phi = np.pi/5 # mismatch =  0.0014153820095872405
-#M = 1e6; mu = 50; p0 = 11.48; e0 = 0.7; theta= np.pi/3; phi = np.pi/5 # mismatch =  0.02257016504821807
-
-# you can get mu to plung in one year
-traj_args = [M, p0, e0]
-traj_kwargs = {}
-index_of_mu = 1
-t_out = 1.
-# run trajectory
-traj_module = RunSchwarzEccFluxInspiral()
-mu = get_mu_at_t(traj_module, t_out, traj_args)
-print(mu)
-# mism 0.0024275870323797744
-dt=10.
-T=1.#/2.5
-
-
-l = 2 #2
-m = 1 #1
-n = 3 #-4
-=======
 few_base = FastSchwarzschildEccentricFlux(sum_kwargs=sum_kwargs, use_gpu=use_gpu)
 # p0=12;e0=0.3 -> mismatch =  0.000778239562794103
 
@@ -75,27 +48,9 @@
 l = 2  # 2
 m = 1  # 1
 n = -4  # -4
->>>>>>> 0c22afff
 
 modes = [(2, 1, -4,)]
 #%% TIME DOMAIN
-<<<<<<< HEAD
-wave_22 = few_base(M, mu, p0, e0, theta, phi,T=T,dt=dt,eps=5e-2)#,mode_selection=[(l,m,n)])mode_selection=[(l,m,n)],include_minus_m=True)  , batch_size=int(1e2),mode_selection=[(l,m,n)])#,include_minus_m=True) #
-freq_fft = np.fft.fftshift(np.fft.fftfreq(len(wave_22),dt))
-fft_wave = np.fft.fftshift(np.fft.fft(np.real(wave_22)-1j* np.imag(wave_22) )*dt)
-
-sum_kwargs = dict(pad_output=True, output_type="fd")
-
-wave = FastSchwarzschildEccentricFlux(sum_kwargs=sum_kwargs)
-
-fd_h = wave(M,mu,p0,e0,theta,phi,T=T,dt=dt,eps=5e-2)#,mode_selection=[(l,m,n)])#,eps=1e-2)#,include_minus_m=True) #,eps=1e-2)# , mode_selection=[(l,m,n)],include_minus_m=True) #
-
-f = np.arange(-1/(2*dt),+1/(2*dt),1/(len(fd_h)*dt))
-
-real_fd = np.real(fd_h + np.flip(fd_h))/2 + 1j* np.imag(fd_h - np.flip(fd_h))/2
-imag_fd = -np.imag(fd_h + np.flip(fd_h))/2 - 1j* np.real(fd_h - np.flip(fd_h))/2
-
-=======
 wave_22 = few_base(
     M,
     mu,
@@ -139,42 +94,20 @@
 # plt.plot(f, fd_h.real)
 # plt.show()
 # breakpoint()
->>>>>>> 0c22afff
 #%% mismatch
 
 print("nans in waveform", np.sum(np.isnan(fd_h)))
 
-<<<<<<< HEAD
-fd_h_correct = fd_h #-np.roll( np.flip(np.real(fd_h)) + 1j* np.flip(np.imag(fd_h)), 1)#np.sin(dt*len(wave_22)*freq_fft/4/np.pi)/np.sin(dt*freq_fft/4/np.pi)#*np.exp(-1j* (len(wave_22)-1)/2 )
-=======
 fd_h_correct = fd_h  # -np.roll(
 # np.flip(np.real(fd_h)) + 1j * np.flip(np.imag(fd_h)), 1
 # )  # np.sin(dt*len(wave_22)*freq_fft/4/np.pi)/np.sin(dt*freq_fft/4/np.pi)#*np.exp(-1j* (len(wave_22)-1)/2 )
 index_nonzero = [np.abs(fd_h_correct) != complex(0.0)][0]
 
 # index_nonzero = np.arange(len(fd_h_correct))
->>>>>>> 0c22afff
 
 def innprod(a,b):
     return np.real(np.dot(np.conj(a),b))
 
-<<<<<<< HEAD
-# check nan
-den = np.sqrt(innprod(fft_wave,fft_wave) * innprod(fd_h_correct,fd_h_correct))
-print("mismatch = " ,1-innprod(fft_wave,fft_wave)/den)
-print("overlap = " ,innprod(fft_wave,fft_wave)/den)
-
-
-# figure
-plt.figure()
-plt.ylabel(r' $|\tilde{h}(f)|$')
-plt.xlabel('f [Hz]')
-# TD model
-plt.semilogx(freq_fft, np.abs(fft_wave), label='fft TD waveform')
-# FD model
-plt.semilogx(freq_fft, np.abs(fd_h_correct),'--',alpha=0.9,label='FD domain waveform' )
-plt.legend(loc='best')
-=======
 den = np.sqrt(
     np.real(np.dot(np.conj(fft_wave[index_nonzero]), fft_wave[index_nonzero]))
     * np.real(np.dot(np.conj(fd_h_correct[index_nonzero]), fd_h_correct[index_nonzero]))
@@ -218,7 +151,6 @@
     label="FD domain waveform",
 )
 plt.legend(loc="right")
->>>>>>> 0c22afff
 plt.show()
 
 
@@ -246,15 +178,6 @@
 plt.ylabel(r"Abs $\tilde{h}(f)$")
 plt.xlabel("f [Hz]")
 # TD model
-<<<<<<< HEAD
-plt.semilogx(freq_fft, np.imag(fft_wave), label='fft TD waveform')
-# FD model
-plt.semilogx(freq_fft, np.imag(fd_h_correct),'--',alpha=0.9,label='FD domain waveform' )
-plt.legend()
-plt.show()
-
-# %%
-=======
 plt.plot(freq_fft, np.abs(fft_wave), label="fft TD waveform")
 # FD model
 plt.plot(
@@ -267,5 +190,4 @@
 plt.legend()
 plt.show()
 
-breakpoint()
->>>>>>> 0c22afff
+breakpoint()