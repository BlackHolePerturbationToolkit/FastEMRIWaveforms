from .base import ODEBase
from ...utils.utility import get_fundamental_frequencies, get_separatrix, ELQ_to_pex
from ...utils.globals import get_file_manager
from numba import njit

from multispline.spline import BicubicSpline, TricubicSpline
import os
from typing import Union
import numpy as np
from math import pow, sqrt, log

dir_path = os.path.dirname(os.path.realpath(__file__))

<<<<<<< HEAD
@njit
=======

@njit(fastmath=True)
>>>>>>> 9986c9a1
def _Edot_PN(e, yPN):
    return (
        (96 + 292 * pow(e, 2) + 37 * pow(e, 4))
        / (15.0 * pow(1 - pow(e, 2), 3.5))
        * pow(yPN, 5)
    )


@njit
def _Ldot_PN(e, yPN):
    return (
        (4 * (8 + 7 * pow(e, 2))) / (5.0 * pow(-1 + pow(e, 2), 2)) * pow(yPN, 7.0 / 2.0)
    )


@njit
def _schwarz_jac_kernel(p, e, Edot, Ldot):
    pdot = (
        -2
        * (
            Edot
            * sqrt((4 * pow(e, 2) - pow(-2 + p, 2)) / (3 + pow(e, 2) - p))
            * (3 + pow(e, 2) - p)
            * pow(p, 1.5)
            + Ldot * pow(-4 + p, 2) * sqrt(-3 - pow(e, 2) + p)
        )
    ) / (4 * pow(e, 2) - pow(-6 + p, 2))
    if e > 0:
        edot = -(
            (
                Edot
                * sqrt((4 * pow(e, 2) - pow(-2 + p, 2)) / (3 + pow(e, 2) - p))
                * pow(p, 1.5)
                * (18 + 2 * pow(e, 4) - 3 * pow(e, 2) * (-4 + p) - 9 * p + pow(p, 2))
                + (-1 + pow(e, 2))
                * Ldot
                * sqrt(-3 - pow(e, 2) + p)
                * (12 + 4 * pow(e, 2) - 8 * p + pow(p, 2))
            )
            / (e * (4 * pow(e, 2) - pow(-6 + p, 2)) * p)
        )
    else:
        edot = 0.0
    return pdot, edot


class SchwarzEccFlux(ODEBase):
    """
    Schwarzschild eccentric flux ODE.

    Args:
        use_ELQ: If True, the ODE will output derivatives of the orbital elements of (E, L, Q). Defaults to False.
    """

    def __init__(self, *args, use_ELQ: bool = False, **kwargs):
        super().__init__(*args, use_ELQ=use_ELQ, **kwargs)
        # construct the BicubicSpline object from the expected file
        fp = "FluxNewMinusPNScaled_fixed_y_order.dat"

        data = np.loadtxt(get_file_manager().get_file(fp))
        x = np.unique(data[:, 0])
        y = np.unique(data[:, 1])

        self.Edot_interp = BicubicSpline(x, y, data[:, 2].reshape(33, 50).T)
        self.Ldot_interp = BicubicSpline(x, y, data[:, 3].reshape(33, 50).T)

    @property
    def equatorial(self):
        return True

    @property
    def background(self):
        return "Schwarzschild"

    @property
    def separatrix_buffer_dist(self):
        return 0.1

    @property
    def supports_ELQ(self):
        return True

<<<<<<< HEAD
    def interpolate_flux_grids(self, p: float, e: float, Omega_phi: float) -> tuple[float]:

        y1 = np.log((p - 2. * e - 2.1))
        yPN = Omega_phi**(2/3)
=======
    def evaluate_rhs(
        self, y: Union[list[float], np.ndarray]
    ) -> list[Union[float, np.ndarray]]:
        if self.use_ELQ:
            E, L, Q = y[:3]
            p, e, x = ELQ_to_pex(self.a, E, L, Q)

        else:
            p, e, x = y[:3]

        if e < 0 or p < 6 + 2 * e:
            return [
                0.0,
                0.0,
                0.0,
                0.0,
                0.0,
                0.0,
            ]

        Omega_phi, Omega_theta, Omega_r = get_fundamental_frequencies(0.0, p, e, x)
        yPN = Omega_phi ** (2 / 3)

        y1 = np.log((p - 2.0 * e - 2.1))
>>>>>>> 9986c9a1

        Edot_PN = _Edot_PN(e, yPN)
        Ldot_PN = _Ldot_PN(e, yPN)

        Edot = -(self.Edot_interp(y1, e) * yPN**6 + Edot_PN)
        Ldot = -(self.Ldot_interp(y1, e) * yPN ** (9 / 2) + Ldot_PN)

        return Edot, Ldot

    def evaluate_rhs(self, y: Union[list[float], np.ndarray]) -> list[Union[float, np.ndarray]]:
        if self.use_ELQ:
            E, L, Q = y[:3]
            p, e, x= ELQ_to_pex(self.a, E, L, Q)

        else:
            p, e, x = y[:3]

<<<<<<< HEAD
        Omega_phi, Omega_theta, Omega_r = get_fundamental_frequencies(self.a, p, e, x)

        Edot, Ldot = self.interpolate_flux_grids(p, e, Omega_phi)
=======
        y3dot = 0.0
>>>>>>> 9986c9a1

        return [Edot, Ldot, 0., Omega_phi, Omega_theta, Omega_r]


@njit(fastmath=True)
def _pdot_PN(p, e, risco, p_sep):
    return (8.0 * pow(1.0 - (e * e), 1.5) * (8.0 + 7.0 * (e * e))) / (
        5.0 * p * (((p - risco) * (p - risco)) - ((-risco + p_sep) * (-risco + p_sep)))
    )


@njit(fastmath=True)
def _edot_PN(p, e, risco, p_sep):
    return (pow(1.0 - (e * e), 1.5) * (304.0 + 121.0 * (e * e))) / (
        15.0
        * (p * p)
        * (((p - risco) * (p - risco)) - ((-risco + p_sep) * (-risco + p_sep)))
    )


@njit(fastmath=True)
def _p_to_u(p, p_sep):
    return log((p - p_sep + 4.0 - 0.05) / 4)


class KerrEccEqFlux(ODEBase):
    """
    Kerr eccentric equatorial flux ODE.

    Args:
        use_ELQ: If True, the ODE will output derivatives of the orbital elements of (E, L, Q). Defaults to False.
    """
<<<<<<< HEAD
    def __init__(self, *args, file_directory: Optional[str]=None, use_ELQ: bool=False, **kwargs):
        super().__init__(*args,file_directory=file_directory, use_ELQ=use_ELQ, **kwargs)

=======

    def __init__(self, *args, use_ELQ: bool = False, **kwargs):
        super().__init__(*args, use_ELQ=use_ELQ, **kwargs)
>>>>>>> 9986c9a1
        self.files = [
            "KerrEqEcc_x0.dat",
            "KerrEqEcc_x1.dat",
            "KerrEqEcc_x2.dat",
            "KerrEqEcc_pdot.dat",
            "KerrEqEcc_edot.dat",
        ]
        fm = get_file_manager()
        fm.prefetch_files_by_list(self.files)

        x = np.loadtxt(fm.get_file(self.files[0]))
        y = np.loadtxt(fm.get_file(self.files[1]))
        z = np.loadtxt(fm.get_file(self.files[2]))

        pdot = np.loadtxt(fm.get_file(self.files[3])).reshape(x.size, y.size, z.size)
        edot = np.loadtxt(fm.get_file(self.files[4])).reshape(x.size, y.size, z.size)

        self.pdot_interp = TricubicSpline(x, y, z, np.log(-pdot))
        self.edot_interp = TricubicSpline(x, y, z, edot)

    @property
    def equatorial(self):
        return True

    @property
    def separatrix_buffer_dist(self):
        return 0.05

    @property
    def supports_ELQ(self):
        return False

<<<<<<< HEAD
    @property
    def flux_output_convention(self):
        return "pex"

    def interpolate_flux_grids(self, p: float, e: float, x: float) -> tuple[float]:

        risco = get_separatrix(self.a, 0., x)
        u = _p_to_u(p, self.p_sep_cache)
        w = e**0.5
        a_sign = self.a * x

        pdot = -np.exp(self.pdot_interp(a_sign, w, u)) * _pdot_PN(p, e, risco, self.p_sep_cache)
        edot = self.edot_interp(a_sign, w, u) * _edot_PN(p, e, risco, self.p_sep_cache)

        return pdot, edot

    def evaluate_rhs(self, y: Union[list[float], np.ndarray]) -> list[Union[float, np.ndarray]]:
=======
    def evaluate_rhs(
        self, y: Union[list[float], np.ndarray]
    ) -> list[Union[float, np.ndarray]]:
>>>>>>> 9986c9a1
        if self.use_ELQ:
            raise NotImplementedError
        else:
            p, e, x = y[:3]

<<<<<<< HEAD
        Omega_phi, Omega_theta, Omega_r = get_fundamental_frequencies(self.a, p, e, x)

        pdot, edot = self.interpolate_flux_grids(p, e, x)
=======
        if e < 0:
            return [
                0.0,
                0.0,
                0.0,
                0.0,
                0.0,
                0.0,
            ]

        p_sep = get_separatrix(self.a, e, x)

        if p < p_sep:
            return [
                0.0,
                0.0,
                0.0,
                0.0,
                0.0,
                0.0,
            ]

        Omega_phi, Omega_theta, Omega_r = get_fundamental_frequencies(self.a, p, e, x)

        risco = get_separatrix(self.a, 0.0, x)
        u = _p_to_u(p, p_sep)
        w = e**0.5
        a_sign = self.a * x

        pdot = -np.exp(self.pdot_interp(a_sign, w, u)) * _pdot_PN(p, e, risco, p_sep)
        edot = self.edot_interp(a_sign, w, u) * _edot_PN(p, e, risco, p_sep)

        if e < 1e-6:
            edot = 0.0
>>>>>>> 9986c9a1

        return [pdot, edot, 0.0, Omega_phi, Omega_theta, Omega_r]<|MERGE_RESOLUTION|>--- conflicted
+++ resolved
@@ -11,12 +11,7 @@
 
 dir_path = os.path.dirname(os.path.realpath(__file__))
 
-<<<<<<< HEAD
 @njit
-=======
-
-@njit(fastmath=True)
->>>>>>> 9986c9a1
 def _Edot_PN(e, yPN):
     return (
         (96 + 292 * pow(e, 2) + 37 * pow(e, 4))
@@ -99,12 +94,21 @@
     def supports_ELQ(self):
         return True
 
-<<<<<<< HEAD
-    def interpolate_flux_grids(self, p: float, e: float, Omega_phi: float) -> tuple[float]:
+    def interpolate_flux_grids(
+              self, p: float, e: float, Omega_phi: float
+              ) -> tuple[float]:
 
         y1 = np.log((p - 2. * e - 2.1))
         yPN = Omega_phi**(2/3)
-=======
+
+        Edot_PN = _Edot_PN(e, yPN)
+        Ldot_PN = _Ldot_PN(e, yPN)
+
+        Edot = -(self.Edot_interp(y1, e)* yPN**6 + Edot_PN)
+        Ldot = -(self.Ldot_interp(y1, e)* yPN**(9/2) + Ldot_PN)
+
+        return Edot, Ldot
+
     def evaluate_rhs(
         self, y: Union[list[float], np.ndarray]
     ) -> list[Union[float, np.ndarray]]:
@@ -115,45 +119,9 @@
         else:
             p, e, x = y[:3]
 
-        if e < 0 or p < 6 + 2 * e:
-            return [
-                0.0,
-                0.0,
-                0.0,
-                0.0,
-                0.0,
-                0.0,
-            ]
-
-        Omega_phi, Omega_theta, Omega_r = get_fundamental_frequencies(0.0, p, e, x)
-        yPN = Omega_phi ** (2 / 3)
-
-        y1 = np.log((p - 2.0 * e - 2.1))
->>>>>>> 9986c9a1
-
-        Edot_PN = _Edot_PN(e, yPN)
-        Ldot_PN = _Ldot_PN(e, yPN)
-
-        Edot = -(self.Edot_interp(y1, e) * yPN**6 + Edot_PN)
-        Ldot = -(self.Ldot_interp(y1, e) * yPN ** (9 / 2) + Ldot_PN)
-
-        return Edot, Ldot
-
-    def evaluate_rhs(self, y: Union[list[float], np.ndarray]) -> list[Union[float, np.ndarray]]:
-        if self.use_ELQ:
-            E, L, Q = y[:3]
-            p, e, x= ELQ_to_pex(self.a, E, L, Q)
-
-        else:
-            p, e, x = y[:3]
-
-<<<<<<< HEAD
         Omega_phi, Omega_theta, Omega_r = get_fundamental_frequencies(self.a, p, e, x)
 
         Edot, Ldot = self.interpolate_flux_grids(p, e, Omega_phi)
-=======
-        y3dot = 0.0
->>>>>>> 9986c9a1
 
         return [Edot, Ldot, 0., Omega_phi, Omega_theta, Omega_r]
 
@@ -186,15 +154,9 @@
     Args:
         use_ELQ: If True, the ODE will output derivatives of the orbital elements of (E, L, Q). Defaults to False.
     """
-<<<<<<< HEAD
-    def __init__(self, *args, file_directory: Optional[str]=None, use_ELQ: bool=False, **kwargs):
-        super().__init__(*args,file_directory=file_directory, use_ELQ=use_ELQ, **kwargs)
-
-=======
 
     def __init__(self, *args, use_ELQ: bool = False, **kwargs):
         super().__init__(*args, use_ELQ=use_ELQ, **kwargs)
->>>>>>> 9986c9a1
         self.files = [
             "KerrEqEcc_x0.dat",
             "KerrEqEcc_x1.dat",
@@ -227,12 +189,13 @@
     def supports_ELQ(self):
         return False
 
-<<<<<<< HEAD
     @property
     def flux_output_convention(self):
         return "pex"
 
-    def interpolate_flux_grids(self, p: float, e: float, x: float) -> tuple[float]:
+    def interpolate_flux_grids(
+            self, p: float, e: float, x: float
+        ) -> tuple[float]:
 
         risco = get_separatrix(self.a, 0., x)
         u = _p_to_u(p, self.p_sep_cache)
@@ -244,56 +207,16 @@
 
         return pdot, edot
 
-    def evaluate_rhs(self, y: Union[list[float], np.ndarray]) -> list[Union[float, np.ndarray]]:
-=======
     def evaluate_rhs(
         self, y: Union[list[float], np.ndarray]
     ) -> list[Union[float, np.ndarray]]:
->>>>>>> 9986c9a1
         if self.use_ELQ:
             raise NotImplementedError
         else:
             p, e, x = y[:3]
 
-<<<<<<< HEAD
         Omega_phi, Omega_theta, Omega_r = get_fundamental_frequencies(self.a, p, e, x)
 
         pdot, edot = self.interpolate_flux_grids(p, e, x)
-=======
-        if e < 0:
-            return [
-                0.0,
-                0.0,
-                0.0,
-                0.0,
-                0.0,
-                0.0,
-            ]
-
-        p_sep = get_separatrix(self.a, e, x)
-
-        if p < p_sep:
-            return [
-                0.0,
-                0.0,
-                0.0,
-                0.0,
-                0.0,
-                0.0,
-            ]
-
-        Omega_phi, Omega_theta, Omega_r = get_fundamental_frequencies(self.a, p, e, x)
-
-        risco = get_separatrix(self.a, 0.0, x)
-        u = _p_to_u(p, p_sep)
-        w = e**0.5
-        a_sign = self.a * x
-
-        pdot = -np.exp(self.pdot_interp(a_sign, w, u)) * _pdot_PN(p, e, risco, p_sep)
-        edot = self.edot_interp(a_sign, w, u) * _edot_PN(p, e, risco, p_sep)
-
-        if e < 1e-6:
-            edot = 0.0
->>>>>>> 9986c9a1
 
         return [pdot, edot, 0.0, Omega_phi, Omega_theta, Omega_r]