from .base import ODEBase
from ...utils.utility import get_fundamental_frequencies, get_separatrix, ELQ_to_pex
from ...utils.globals import get_file_manager
from numba import njit
from few.utils.mappings.kerrecceq import (_kerrecceq_flux_forward_map, 
                                apex_of_uwyz, 
                                apex_of_UWYZ, 
                                z_of_a, 
                                w_of_euz_flux, 
                                p_of_u_flux, 
                                u_where_w_is_unity, 
                                u_of_p_flux,
                                EMAX,
                                PMAX_REGIONB,
                                AMAX)
from few.utils.mappings.jacobian import ELdot_to_PEdot_Jacobian

from few.utils.utility import _brentq_jit, _get_separatrix_kernel_inner
from few.utils.exceptions import TrajectoryOffGridException

import h5py

from multispline.spline import BicubicSpline, TricubicSpline
import os
from typing import Union, Optional
import numpy as np
from math import pow, log

PMAX = PMAX_REGIONB - 1e-5
PISCO_MIN = get_separatrix(AMAX, 0, 1) + 1e-5

@njit
def _Edot_PN(e, yPN):
    return (
        (96 + 292 * pow(e, 2) + 37 * pow(e, 4))
        / (15.0 * pow(1 - pow(e, 2), 3.5))
        * pow(yPN, 5)
    )


@njit
def _Ldot_PN(e, yPN):
    return (
        (4 * (8 + 7 * pow(e, 2))) / (5.0 * pow(-1 + pow(e, 2), 2)) * pow(yPN, 7.0 / 2.0)
    )


class SchwarzEccFlux(ODEBase):
    """
    Schwarzschild eccentric flux ODE.

    Args:
        use_ELQ: If True, the ODE will output derivatives of the orbital elements of (E, L, Q). Defaults to False.
    """

    def __init__(self, *args, use_ELQ: bool = False, **kwargs):
        super().__init__(*args, use_ELQ=use_ELQ, **kwargs)
        # construct the BicubicSpline object from the expected file
        fp = "FluxNewMinusPNScaled_fixed_y_order.dat"

        self.flux_output_convention = "ELQ"

        data = np.loadtxt(get_file_manager().get_file(fp))
        x = np.unique(data[:, 0])
        y = np.unique(data[:, 1])

        self.Edot_interp = BicubicSpline(x, y, data[:, 2].reshape(33, 50).T)
        self.Ldot_interp = BicubicSpline(x, y, data[:, 3].reshape(33, 50).T)

    @property
    def equatorial(self):
        return True

    @property
    def background(self):
        return "Schwarzschild"

    @property
    def separatrix_buffer_dist(self):
        return 0.1

    @property
    def supports_ELQ(self):
        return True

    def min_p(self, e, x = 1, a = 0):
        return 6 + 2*e + self.separatrix_buffer_dist

    def max_p(self, e, x = 1, a = 0):
        return np.exp(3.817712325956905) + 2.1 + 2.0 * e

    def distance_to_outer_boundary(self, y):
        p, e, x = self.get_pex(y)
        dist_p = 3.817 - np.log((p - 2.0 * e - 2.1))
        dist_e = 0.75 - e

        if dist_p < 0 or dist_e < 0:
            mult = -1
        else:
            mult = 1

        dist = mult * min(abs(dist_p), abs(dist_e))
        return dist

    def interpolate_flux_grids(
        self, p: float, e: float, Omega_phi: float, pLSO: float = None
    ) -> tuple[float]:
        if pLSO is None:
            pLSO = 6.0 + 2.0 * e
        
        if e > 0.755:
            raise ValueError("Interpolation: e out of bounds.")

        y1 = np.log((p - 2.0 * e - 2.1))

        if (
            y1 < 1.3686394258811698 or y1 > 3.817712325956905
        ):  # bounds described in 2104.04582
            raise ValueError("Interpolation: p out of bounds.")

        yPN = Omega_phi ** (2 / 3)

        Edot_PN = _Edot_PN(e, yPN)
        Ldot_PN = _Ldot_PN(e, yPN)

        Edot = -(self.Edot_interp(y1, e) * yPN**6 + Edot_PN)
        Ldot = -(self.Ldot_interp(y1, e) * yPN ** (9 / 2) + Ldot_PN)

        return Edot, Ldot

    def evaluate_rhs(
        self, y: Union[list[float], np.ndarray]
    ) -> list[Union[float, np.ndarray]]:
        if self.use_ELQ:
            E, L, Q = y[:3]
            p, e, x = ELQ_to_pex(self.a, E, L, Q)
        else:
            p, e, x = y[:3]

        Omega_phi, Omega_theta, Omega_r = get_fundamental_frequencies(self.a, p, e, x)

        Edot, Ldot = self.interpolate_flux_grids(p, e, Omega_phi, pLSO=self.p_sep_cache)

        return [Edot, Ldot, 0.0, Omega_phi, Omega_theta, Omega_r]


@njit 
def _PN_alt(p, e):
    """
    https://arxiv.org/pdf/2201.07044.pdf
    eq 91
    """
    oneme2 = (1 - e**2)**1.5
    Edot = (
        32.0
        / 5.0
        * p ** (-5)
        * oneme2
        * (1 + 73 / 24 * e**2 + 37 / 96 * e**4)
    )
    Ldot = 32.0 / 5.0 * p ** (-7 / 2) * (1 - e**2) ** 1.5 * (1 + 7.0 / 8.0 * e**2)
    return Edot, Ldot

@njit
def _emax_w(e, args):
    a = args[0]
    p = args[1]
    z = args[2]
    psep = _get_separatrix_kernel_inner(a, e, 1)
    u = u_of_p_flux(p, psep)
    w = w_of_euz_flux(e, u, z)
    return w-1

class KerrEccEqFlux(ODEBase):
    """
    Kerr eccentric equatorial flux ODE.

    Args:
        use_ELQ: If True, the ODE will output derivatives of the orbital elements of (E, L, Q). Defaults to False.
        downsample: List of two 3-tuples of integers to downsample the flux grid in u, w, z. The first list element
        refers to the inner grid, the second to the outer. Useful for testing error convergence. Defaults to None (no downsampling).
    """

    def __init__(self, *args, use_ELQ: bool = False, downsample=None, flux_output_convention="pex", **kwargs):
        super().__init__(*args, use_ELQ=use_ELQ, **kwargs)

        self.flux_output_convention = flux_output_convention

        fp = "KerrEccEqFluxData.h5"

        if downsample is None:
            downsample = [(1, 1, 1), (1, 1, 1)]

        downsample_inner = downsample[0]
        downsample_outer = downsample[1]

        fm = get_file_manager()
        file_path = fm.get_file(fp)

        with h5py.File(file_path, "r") as fluxData:
            regionA = fluxData["regionA"]
            u = np.linspace(0, 1, regionA.attrs["NU"])[:: downsample_inner[0]]
            w = np.linspace(0, 1, regionA.attrs["NW"])[:: downsample_inner[1]]
            z = np.linspace(0, 1, regionA.attrs["NZ"])[:: downsample_inner[2]]

            ugrid, wgrid, zgrid = np.asarray(
                np.meshgrid(u, w, z, indexing="ij")
            ).reshape(3, -1)
            agrid, pgrid, egrid, xgrid = apex_of_uwyz(
                ugrid, wgrid, np.ones_like(zgrid), zgrid
            )

            # normalise by PN contribution
            Edot = (
                regionA["Edot"][()][
                    :: downsample_inner[0],
                    :: downsample_inner[1],
                    :: downsample_inner[2],
                ]
            )
            Ldot = (
                regionA["Ldot"][()][
                    :: downsample_inner[0],
                    :: downsample_inner[1],
                    :: downsample_inner[2],
                ]
            )

            if flux_output_convention == "pex":
                # calculate pdot and edot from Edot and Ldot
                Edothere = (Edot).flatten()
                Ldothere = (Ldot).flatten()
                xgrid = np.sign(agrid)
                xgrid[xgrid == 0] = 1
                
                Ldothere = Ldothere * xgrid
                agrid = np.abs(agrid)

                out_pdot_edot = np.asarray([ELdot_to_PEdot_Jacobian(agrid[i], pgrid[i], egrid[i], xgrid[i], Edothere[i], Ldothere[i]) for i in range(Edothere.size)])
                    
                # check whether there are no nans in the output and Edot and Ldot
                if np.isnan(out_pdot_edot).any() or np.isnan(Edot).any() or np.isnan(Ldot).any():
                    raise ValueError("Interpolation: nans in pdot, edot or Edot, Ldot.")
                
                pdot = out_pdot_edot[:, 0].reshape(u.size, w.size, z.size)
                edot = out_pdot_edot[:, 1].reshape(u.size, w.size, z.size)

                risco = get_separatrix(agrid.flatten(), np.zeros_like(agrid.flatten()), xgrid.flatten())
                psep = get_separatrix(agrid.flatten(), egrid.flatten(), xgrid.flatten())
                pdot_pn = _pdot_PN(pgrid.flatten(), egrid.flatten(), risco, psep).reshape(u.size, w.size, z.size)
                edot_pn = _edot_PN(pgrid.flatten(), egrid.flatten(), risco, psep).reshape(u.size, w.size, z.size)

                self.pdot_interp_A = TricubicSpline(u, w, z, pdot / pdot_pn)
                self.edot_interp_A = TricubicSpline(u, w, z, edot / edot_pn)
                
            else:
                EdotPN, LdotPN = _PN_alt(pgrid, egrid)
                EdotPN = EdotPN.reshape(u.size, w.size, z.size)
                LdotPN = LdotPN.reshape(u.size, w.size, z.size)

                self.Edot_interp_A = TricubicSpline(u, w, z, Edot / EdotPN)
                self.Ldot_interp_A = TricubicSpline(u, w, z, Ldot / LdotPN)

            regionB = fluxData["regionB"]
            u = np.linspace(0, 1, regionB.attrs["NU"])[:: downsample_outer[0]]
            w = np.linspace(0, 1, regionB.attrs["NW"])[:: downsample_outer[1]]
            z = np.linspace(0, 1, regionB.attrs["NZ"])[:: downsample_outer[2]]

            ugrid, wgrid, zgrid = np.asarray(
                np.meshgrid(u, w, z, indexing="ij")
            ).reshape(3, -1)
            agrid, pgrid, egrid, xgrid = apex_of_UWYZ(
                ugrid, wgrid, np.ones_like(zgrid), zgrid, True
            )

            # normalise by PN contribution
            Edot = (
                regionB["Edot"][()][
                    :: downsample_outer[0],
                    :: downsample_outer[1],
                    :: downsample_outer[2],
                ]
            )
            Ldot = (
                regionB["Ldot"][()][
                    :: downsample_outer[0],
                    :: downsample_outer[1],
                    :: downsample_outer[2],
                ]
            )

            if self.flux_output_convention == "pex":
                # calculate pdot and edot from Edot and Ldot
                Edothere = (Edot).flatten()
                Ldothere = (Ldot).flatten()
                xgrid = np.sign(agrid)
                xgrid[xgrid == 0] = 1
                
                Ldothere = Ldothere * xgrid
                agrid = np.abs(agrid)

                out_pdot_edot = np.asarray([ELdot_to_PEdot_Jacobian(agrid[i], pgrid[i], egrid[i], xgrid[i], Edothere[i], Ldothere[i]) for i in range(Edothere.size)])
                
                # check whether there are no nans in the output and Edot and Ldot
                if np.isnan(out_pdot_edot).any() or np.isnan(Edot).any() or np.isnan(Ldot).any():
                    raise ValueError("Interpolation: nans in pdot, edot or Edot, Ldot.")
                
                pdot = out_pdot_edot[:, 0].reshape(u.size, w.size, z.size)
                edot = out_pdot_edot[:, 1].reshape(u.size, w.size, z.size)

                risco = get_separatrix(agrid.flatten(), np.zeros_like(agrid.flatten()), xgrid.flatten())
                psep = get_separatrix(agrid.flatten(), egrid.flatten(), xgrid.flatten())
                pdot_pn = _pdot_PN(pgrid.flatten(), egrid.flatten(), risco, psep).reshape(u.size, w.size, z.size)
                edot_pn = _edot_PN(pgrid.flatten(), egrid.flatten(), risco, psep).reshape(u.size, w.size, z.size)

                self.pdot_interp_B = TricubicSpline(u, w, z, pdot / pdot_pn)
                self.edot_interp_B = TricubicSpline(u, w, z, edot / edot_pn)
            else:
                EdotPN, LdotPN = _PN_alt(pgrid, egrid)
                EdotPN = EdotPN.reshape(u.size, w.size, z.size)
                LdotPN = LdotPN.reshape(u.size, w.size, z.size)

                self.Edot_interp_B = TricubicSpline(u, w, z, Edot / EdotPN)
                self.Ldot_interp_B = TricubicSpline(u, w, z, Ldot / LdotPN)

    @property
    def equatorial(self):
        return True

    @property
    def separatrix_buffer_dist(self):
        return 2e-3

    @property
    def supports_ELQ(self):
        return True
    
    def isvalid_x(self, x):
        if np.any(np.abs(x) != 1):
            raise ValueError("Interpolation: x out of bounds. Must be either 1 or -1.")
        
    def isvalid_e(self, e):
        if np.any(e > EMAX) or np.any(e < 0):
            raise ValueError(f"Interpolation: e out of bounds. Must be between 0 and {EMAX}.")
    
    def isvalid_p(self, p):
        if np.any(p > PMAX) or np.any(p < PISCO_MIN + self.separatrix_buffer_dist):
            raise ValueError(f"Interpolation: p out of bounds. Must be between {PISCO_MIN + self.separatrix_buffer_dist} and {PMAX}.")
    
    def isvalid_a(self, a):
        if np.any(np.abs(a) > AMAX):
            raise ValueError(f"Interpolation: a out of bounds. Must be between {-AMAX} and {AMAX}.")

    def _min_p(self, e, x, a):
        if x == -1:
            a_in = -a
        else:
            a_in = a

        z = z_of_a(a_in)
        p_sep = _get_separatrix_kernel_inner(a, e, x)

        if w_of_euz_flux(e, 0., z) > 1:
            u_min = u_where_w_is_unity(e, z, kind="flux")
        else:
            u_min = 0.

        return max(p_of_u_flux(u_min, p_sep), p_sep + self.separatrix_buffer_dist) + 1e-5

    def _max_p(self, e, x, a):        
        return PMAX
    
    def min_p(self, e = 0, x = 1, a = 0):
        self.isvalid_x(x)
        self.isvalid_e(e)
        self.isvalid_a(a)
        return self._min_p(e, x, a)
    
    def max_p(self, e = 0, x = 1, a = 0):
        self.isvalid_x(x)
        self.isvalid_e(e)
        self.isvalid_a(a)
        return self._max_p(e, x, a)

    def _min_e(self, p, x, a):            
        return 0.0

    def _max_e(self, p, x, a):
        if x == -1:
            a_in = -a
        else:
            a_in = a

        p_sep_min_buffer = get_separatrix(a_in, 0, 1) + self.separatrix_buffer_dist
        if p < p_sep_min_buffer:
            raise ValueError(f"Interpolation: p out of bounds. Must be greater than innermost stable circular orbit + buffer = {p_sep_min_buffer}.")
        
        p_min = self._min_p(EMAX, x, a)
        if p > p_min:
            emax = EMAX
        else:
            tol = 1e-13
            z = z_of_a(a_in)
            emax = _brentq_jit(_emax_w, 0, EMAX, (a_in, p, z), tol)
        return emax

    def min_e(self, p = 20, x = 1, a = 0):
        self.isvalid_x(x)
        self.isvalid_p(p)
        self.isvalid_a(a)
        return self._min_e(p, x, a)    

    def max_e(self, p = 20, x = 1, a = 0):
        self.isvalid_x(x)
        self.isvalid_p(p)
        self.isvalid_a(a)
        return self._max_e(p, x, a)
    
    def bounds_p(self, e = 0, x = 1, a = 0):
        self.isvalid_x(x)
        self.isvalid_e(e)
        self.isvalid_a(a)
        return [self._min_p(e, x, a), self._max_p(e, x, a)]
    
    def bounds_e(self, p = 20, x = 1, a = 0):
        self.isvalid_x(x)
        self.isvalid_p(p)
        self.isvalid_a(a)
        return [self._min_e(p, x, a), self._max_e(p, x, a)]

    def interpolate_flux_grids(self, p: float, e: float, x: float = 1, a: float = 0, pLSO: Optional[float] = None) -> tuple[float]:
        if pLSO is None:
            pLSO = get_separatrix(a, e, x)

        # handle xI = -1 case
        if x == -1:
            a_in = -a
        else:
            a_in = a

        u, w, _, z, in_region_A = _kerrecceq_flux_forward_map(
            a_in, p, e, 1.0, pLSO
        )
        
        if u < 0 or u > 1 + 1e-8 or np.isnan(u):
            raise ValueError("Interpolation: p out of bounds.")
        if w < 0:
            raise TrajectoryOffGridException("Interpolation: e out of bounds.")
        if w > 1 + 1e-8:
            if self.integrate_backwards:
                raise ValueError("Interpolation: e out of bounds.")
            else:
                raise TrajectoryOffGridException("Interpolation: e out of bounds.")

        if z < 0 or z > 1 + 1e-8:
            raise TrajectoryOffGridException("Interpolation: a out of bounds.")

        if self.flux_output_convention == "ELQ":
            EdotPN, LdotPN = _PN_alt(p, e)
            if in_region_A:
                Edot = -self.Edot_interp_A(u, w, z) * EdotPN
                Ldot = -self.Ldot_interp_A(u, w, z) * LdotPN
            else:
                Edot = -self.Edot_interp_B(u, w, z) * EdotPN
                Ldot = -self.Ldot_interp_B(u, w, z) * LdotPN

            if a_in < 0:
                Ldot *= -1

            return Edot, Ldot

        else:
            risco = get_separatrix(a_in, 0.0, 1.0)
            p_sep = pLSO
            pdotPN = _pdot_PN(p, e, risco, p_sep)
            edotPN = _edot_PN(p, e, risco, p_sep)
            if in_region_A:
                pdot = -self.pdot_interp_A(u, w, z) * pdotPN
                edot = -self.edot_interp_A(u, w, z) * edotPN
            else:
                pdot = -self.pdot_interp_B(u, w, z) * pdotPN
                edot = -self.edot_interp_B(u, w, z) * edotPN

            return pdot, edot
<<<<<<< HEAD
    
    def interpolate_ELQ_flux(self, p: float, e: float, x: float = 1, a: float = 0) -> tuple[float]:
        # handle xI = -1 case
        self.isvalid_x(x)

        if x == -1:
            a_in = -a
        else:
            a_in = a

        u, w, _, z, in_region_A = kerrecceq_flux_forward_map(
            a_in, p, e, 1.0, pLSO=self.p_sep_cache
        )

        if u < 0 or u > 1 + 1e-8 or np.isnan(u):
            raise ValueError(f"Interpolation: p={p} out of bounds.")
        if w < 0 or w > 1 + 1e-8:
            raise ValueError(f"Interpolation: e={e} out of bounds.")
        if z < 0 or z > 1 + 1e-8:
            raise ValueError(f"Interpolation: a={a} out of bounds.")

        EdotPN, LdotPN = _PN_alt(p, e)
        if in_region_A:
            Edot = self.Edot_interp_A(u, w, z) * EdotPN
            Ldot = self.Ldot_interp_A(u, w, z) * LdotPN
        else:
            Edot = self.Edot_interp_B(u, w, z) * EdotPN
            Ldot = self.Ldot_interp_B(u, w, z) * LdotPN

        if a_in < 0:
            Ldot *= -1
        
        if isinstance(Edot, float):
            Qdot = 0.0
        else:
            Qdot = np.zeros(Edot.shape)

        return Edot, Ldot, Qdot
=======
>>>>>>> fef598f2

    def evaluate_rhs(
        self, y: Union[list[float], np.ndarray]
    ) -> list[Union[float, np.ndarray]]:
        if self.use_ELQ:
            E, L, Q = y[:3]
            p, e, x = ELQ_to_pex(self.a, E, L, Q)
        else:
            p, e, x = y[:3]

        Omega_phi, Omega_theta, Omega_r = get_fundamental_frequencies(self.a, p, e, x)

        Edot, Ldot = self.interpolate_flux_grids(p, e, x, a=self.a, pLSO=self.p_sep_cache)

        return [Edot, Ldot, 0.0, Omega_phi, Omega_theta, Omega_r]


@njit
def _pdot_PN(p, e, risco, p_sep):
    return (8.0 * (1.0 - (e * e))** 1.5 * (8.0 + 7.0 * (e * e))) / (
        5.0 * p * (((p - risco) * (p - risco)) - ((-risco + p_sep) * (-risco + p_sep)))
    )

@njit
def _edot_PN(p, e, risco, p_sep):
    return (((1.0 - (e * e)) ** 1.5) * (304.0 + 121.0 * (e * e))) / (
        15.0
        * (p * p)
        * (((p - risco) * (p - risco)) - ((-risco + p_sep) * (-risco + p_sep)))
    )


@njit(fastmath=True)
def _p_to_u(p, p_sep):
    return log((p - p_sep + 4.0 - 0.05) / 4)


class KerrEccEqFluxLegacy(ODEBase):
    """
    Kerr eccentric equatorial flux ODE.

    Args:
        use_ELQ: If True, the ODE will output derivatives of the orbital elements of (E, L, Q). Defaults to False.
    """

    def __init__(self, *args, use_ELQ: bool = False, **kwargs):
        super().__init__(*args, use_ELQ=use_ELQ, **kwargs)
        self.files = [
            "KerrEqEcc_x0.dat",
            "KerrEqEcc_x1.dat",
            "KerrEqEcc_x2.dat",
            "KerrEqEcc_pdot.dat",
            "KerrEqEcc_edot.dat",
        ]
        fm = get_file_manager()
        fm.prefetch_files_by_list(self.files)

        x = np.loadtxt(fm.get_file(self.files[0]))
        y = np.loadtxt(fm.get_file(self.files[1]))
        z = np.loadtxt(fm.get_file(self.files[2]))

        pdot = np.loadtxt(fm.get_file(self.files[3])).reshape(x.size, y.size, z.size)
        edot = np.loadtxt(fm.get_file(self.files[4])).reshape(x.size, y.size, z.size)

        self.pdot_interp = TricubicSpline(x, y, z, np.log(-pdot))
        self.edot_interp = TricubicSpline(x, y, z, edot)

    @property
    def equatorial(self):
        return True

    @property
    def separatrix_buffer_dist(self):
        return 0.05

    @property
    def supports_ELQ(self):
        return False

    @property
    def flux_output_convention(self):
        return "pex"

    def interpolate_flux_grids(self, p: float, e: float, x: float) -> tuple[float]:
        risco = get_separatrix(self.a, 0.0, x)
        u = _p_to_u(p, self.p_sep_cache)
        w = e**0.5
        a_sign = self.a * x

        pdot = -np.exp(self.pdot_interp(a_sign, w, u)) * _pdot_PN(
            p, e, risco, self.p_sep_cache
        )
        edot = self.edot_interp(a_sign, w, u) * _edot_PN(p, e, risco, self.p_sep_cache)

        return pdot, edot

    def evaluate_rhs(
        self, y: Union[list[float], np.ndarray]
    ) -> list[Union[float, np.ndarray]]:
        if self.use_ELQ:
            raise NotImplementedError
        else:
            p, e, x = y[:3]

        Omega_phi, Omega_theta, Omega_r = get_fundamental_frequencies(self.a, p, e, x)

        pdot, edot = self.interpolate_flux_grids(p, e, x)

        return [pdot, edot, 0.0, Omega_phi, Omega_theta, Omega_r]<|MERGE_RESOLUTION|>--- conflicted
+++ resolved
@@ -482,47 +482,6 @@
                 edot = -self.edot_interp_B(u, w, z) * edotPN
 
             return pdot, edot
-<<<<<<< HEAD
-    
-    def interpolate_ELQ_flux(self, p: float, e: float, x: float = 1, a: float = 0) -> tuple[float]:
-        # handle xI = -1 case
-        self.isvalid_x(x)
-
-        if x == -1:
-            a_in = -a
-        else:
-            a_in = a
-
-        u, w, _, z, in_region_A = kerrecceq_flux_forward_map(
-            a_in, p, e, 1.0, pLSO=self.p_sep_cache
-        )
-
-        if u < 0 or u > 1 + 1e-8 or np.isnan(u):
-            raise ValueError(f"Interpolation: p={p} out of bounds.")
-        if w < 0 or w > 1 + 1e-8:
-            raise ValueError(f"Interpolation: e={e} out of bounds.")
-        if z < 0 or z > 1 + 1e-8:
-            raise ValueError(f"Interpolation: a={a} out of bounds.")
-
-        EdotPN, LdotPN = _PN_alt(p, e)
-        if in_region_A:
-            Edot = self.Edot_interp_A(u, w, z) * EdotPN
-            Ldot = self.Ldot_interp_A(u, w, z) * LdotPN
-        else:
-            Edot = self.Edot_interp_B(u, w, z) * EdotPN
-            Ldot = self.Ldot_interp_B(u, w, z) * LdotPN
-
-        if a_in < 0:
-            Ldot *= -1
-        
-        if isinstance(Edot, float):
-            Qdot = 0.0
-        else:
-            Qdot = np.zeros(Edot.shape)
-
-        return Edot, Ldot, Qdot
-=======
->>>>>>> fef598f2
 
     def evaluate_rhs(
         self, y: Union[list[float], np.ndarray]
