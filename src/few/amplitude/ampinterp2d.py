# Flux-based Schwarzschild Eccentric amplitude module for Fast EMRI Waveforms
# performs calculation with a Roman network

import os
import pathlib
from copy import deepcopy
from typing import List, Optional, Union

import h5py
import numpy as np
from scipy.interpolate import RectBivariateSpline

# Cython/C++ imports
# Python imports
from ..utils.baseclasses import (
    BackendLike,
    KerrEccentricEquatorial,
    ParallelModuleBase,
    SchwarzschildEccentric,
    KerrGeneric,
    xp_ndarray,
)
from ..utils.citations import REFERENCE
from ..utils.geodesic import get_separatrix
from ..utils.mappings.kerrecceq import kerrecceq_forward_map
from ..utils.mappings.schwarzecc import schwarzecc_p_to_y
from .base import AmplitudeBase

class AmpInterp2D(AmplitudeBase, ParallelModuleBase):
    r"""Calculate Teukolsky amplitudes with a bicubic spline interpolation.

    This class is initialised by providing mode index arrays and a corresponding spline coefficients array.
    These coefficients can be computed for user-supplied data with the TODO METHOD method of this class.

    When called with arguments :math:`(a, p, e, xI)`, these parameters are transformed into a set of
    interpolation coordinates and the bicubic spline interpolant is evaluated at these coordinates for
    all sets of coefficients.

    This module is available for GPU and CPU.

    args:
        w_knots: The knots in the w direction.
        u_knots: The knots in the u direction.
        coefficients: The Teukolsky mode amplitudes to be interpolated.
        l_arr: Array of :math:`\ell` mode indices.
        m_arr: Array of :math:`m` mode indices.
        k_arr: Array of :math:`k` mode indices.
        n_arr: Array of :math:`n` mode indices.
        **kwargs: Optional keyword arguments for the base class:
            :class:`few.utils.baseclasses.AmplitudeBase`,
            :class:`few.utils.baseclasses.ParallelModuleBase`.
    """

    l_arr: xp_ndarray
    """1D Array of :math:`l` mode indices."""
    m_arr: xp_ndarray
    """1D Array of :math:`m` mode indices."""
    k_arr: xp_ndarray
    """1D Array of :math:`k` mode indices."""
    n_arr: xp_ndarray
    """1D Array of :math:`n` mode indices."""

    num_teuk_modes: int
    """Total number of mode amplitude grids this interpolant stores."""

    knots: list[xp_ndarray]
    """Arrays holding spline knots in each dimension."""

    coeff: xp_ndarray
    """Array holding all spline coefficient information."""

    len_indiv_c: int
    """Total number of coefficients per mode amplitude grid."""

    def __init__(
        self,
        w_knots: np.ndarray,
        u_knots: np.ndarray,
        coefficients: np.ndarray,
        l_arr: np.ndarray,
        m_arr: np.ndarray,
        k_arr: np.ndarray,
        n_arr: np.ndarray,
        force_backend: BackendLike = None,
    ):
        AmplitudeBase.__init__(self)
        ParallelModuleBase.__init__(self, force_backend=force_backend)

        self.l_arr = l_arr
        self.m_arr = m_arr
        self.k_arr = k_arr
        self.n_arr = n_arr

        self.num_teuk_modes = coefficients.shape[0]

        self.knots = [
            self.xp.asarray(w_knots),
            self.xp.asarray(u_knots),
        ]

        self.coeff = self.xp.asarray(coefficients)
        """np.ndarray: Array holding all spline coefficient information."""

        # for mode_ind in range(self.num_teuk_modes):
        #     spl1 = RectBivariateSpline(w_knots, u_knots, coefficients[mode_ind,0], kx=3, ky=3)
        #     spl2 = RectBivariateSpline(w_knots, u_knots, coefficients[mode_ind,1], kx=3, ky=3)

        #     self.coeff[mode_ind,0] = spl1.tck[2].flatten()
        #     self.coeff[mode_ind,1] = spl2.tck[2].flatten()

        self.len_indiv_c = self.coeff.shape[2]

    @property
    def interp2D(self) -> callable:
        """GPU or CPU interp2D"""
        return self.backend.interp2D

    @classmethod
    def module_references(cls) -> list[REFERENCE]:
        """Return citations related to this module"""
        return super().module_references()

    @classmethod
    def supported_backends(cls):
        return cls.GPU_RECOMMENDED()

    def __call__(
        self,
        w: Union[float, xp_ndarray],
        u: Union[float, xp_ndarray],
        *args,
        mode_indexes: Optional[xp_ndarray] = None,
        **kwargs,
    ) -> xp_ndarray:
        """
        Evaluate the spline at given positions.

        Args:
            w: First interpolation parameter.
            u: Second interpolation parameter.
            mode_indexes: Array indices of grids to be interpolated (optional; defaults to all grids).
        Returns:
            Complex interpolated values at the requested points.
        """
        w = self.xp.asarray(w)
        u = self.xp.asarray(u)

        tw, tu = self.knots
        c = self.coeff
        kw = ku = 3

        # standard Numpy broadcasting
        if w.shape != u.shape:
            w, u = np.broadcast_arrays(w, u)

        shape = w.shape
        w = w.ravel()
        u = u.ravel()

        if w.size == 0 or u.size == 0:
            return np.zeros(shape, dtype=self.tck[2].dtype)

        nw = tw.shape[0]
        nu = tu.shape[0]
        mw = w.shape[0]
        mu = u.shape[0]

        assert mw == mu

        if mode_indexes is None:
            mode_indexes = self.xp.arange(self.num_teuk_modes)

        # TODO: perform this in the kernel
        c_in = c[mode_indexes].flatten()

        num_indiv_c = 2 * len(mode_indexes)  # Re and Im
        len_indiv_c = self.len_indiv_c

        z = self.xp.zeros((num_indiv_c * mw))

        self.interp2D(
            z, tw, nw, tu, nu, c_in, kw, ku, w, mw, u, mu, num_indiv_c, len_indiv_c
        )

        z = z.reshape(num_indiv_c // 2, 2, mw).transpose(2, 1, 0)

        z = z[:, 0] + 1j * z[:, 1]
        return z


class AmpInterpKerrEccEq(AmplitudeBase, KerrEccentricEquatorial):
    """Calculate Teukolsky amplitudes in the Kerr eccentric equatorial regime with a bicubic spline + linear
    interpolation scheme.

    When called with arguments :math:`(a, p, e, xI)`, these parameters are transformed into a set of
    interpolation coordinates and the bicubic spline interpolant is evaluated at these coordinates for
    all sets of coefficients. To interpolate in the :math"`a` direction, the bicubic spline is evaluated at
    the adjacent grid points and a linear interpolation is performed.

    This module is available for GPU and CPU.

    args:
        fp: The coefficients file name in `file_directory`.
        **kwargs: Optional keyword arguments for the base classes:
            :class:`few.utils.baseclasses.AmplitudeBase`,
            :class:`few.utils.baseclasses.KerrEccentricEquatorial`.
    """

    filename: str

    spin_information_holder_A: list[AmpInterp2D]

    z_values: np.ndarray

    def __init__(
        self,
        filename: Optional[str] = None,
        downsample_Z=1,
        force_backend: BackendLike = None,
        **kwargs,
    ):
        AmplitudeBase.__init__(self)
        KerrEccentricEquatorial.__init__(self, force_backend=force_backend, **kwargs)

        self.filename = (
            "ZNAmps_l10_m10_n55_DS2Outer.h5" if filename is None else filename
        )

        from few import get_file_manager

        file_path = get_file_manager().get_file(self.filename)

        with h5py.File(file_path, "r") as f:
            regionA = f["regionA"]
            coeffsA = regionA["CoeffsRegionA"][()]
            w_knots = regionA["w_knots"][()]
            u_knots = regionA["u_knots"][()]
            z_knots = regionA["z_knots"][()]

            z_knots = z_knots[::downsample_Z]
            coeffsA = coeffsA[::downsample_Z]

            self.spin_information_holder_A = [
                self.build_with_same_backend(
                    AmpInterp2D,
                    args=[
                        w_knots,
                        u_knots,
                        coeffsA[i],
                        self.l_arr,
                        self.m_arr,
                        self.k_arr,
                        self.n_arr,
                    ],
                )
                for i in range(z_knots.size)
            ]

            try:
                regionB = f["regionB"]
                coeffsB = regionB["CoeffsRegionB"][()]

                w_knots = regionB["w_knots"][()]
                u_knots = regionB["u_knots"][()]
                z_knots = regionB["z_knots"][()]

                z_knots = z_knots[::downsample_Z]

                coeffsB = coeffsB[::downsample_Z]

                self.spin_information_holder_B = [
                    self.build_with_same_backend(
                        AmpInterp2D,
                        args=[
                            w_knots,
                            u_knots,
                            coeffsB[i],
                            self.l_arr,
                            self.m_arr,
                            self.k_arr,
                            self.n_arr,
                        ],
                    )
                    for i in range(z_knots.size)
                ]
            except KeyError:
                pass

        self.z_values = z_knots

    def _evaluate_interpolant_at_index(self, index, region_A_mask, w, u, mode_indexes):
        z_out = self.xp.zeros(
            (region_A_mask.size, self.num_modes_eval), dtype=self.xp.complex128
        )

        if self.xp.any(region_A_mask):
            z_out[region_A_mask, :] = self.spin_information_holder_A[index](
                w[region_A_mask], u[region_A_mask], mode_indexes=mode_indexes
            )

        if self.xp.any(~region_A_mask):
            z_out[~region_A_mask, :] = self.spin_information_holder_B[index](
                w[~region_A_mask], u[~region_A_mask], mode_indexes=mode_indexes
            )

        return z_out

    def get_amplitudes(
        self,
        a: float,
        p: Union[float, np.ndarray],
        e: Union[float, np.ndarray],
        xI: Union[float, np.ndarray],
        specific_modes: Optional[np.ndarray] = None,
    ) -> np.ndarray:
        """
        Generate Teukolsky amplitudes for a given set of parameters.

        Args:
            a: Dimensionless spin parameter of MBH.
            p: Dimensionless semi-latus rectum.
            e: Eccentricity.
            xI: Cosine of orbital inclination. Only :math:`|x_I| = 1` is currently supported.
            specific_modes: Indices of modes to be generated (optional; defaults to all modes).
        Returns:
            An array of complex mode amplitudes.
        """
        if specific_modes is None:
            specific_modes = self.xp.arange(self.num_teuk_modes)

        assert self.xp.all(a == a[0]), "All spins must be the same value."
        assert self.xp.all(a * xI <= 0.0) or self.xp.all(
            a * xI >= 0.0
        )  # either all prograde or all retrograde
        assert self.xp.all(self.xp.abs(xI) == 1.0)  # all equatorial

        xI_in = self.xp.ones_like(p) * xI

        signed_spin = a * xI_in
        a_in = self.xp.ones(p.size) * signed_spin
        xI_in = self.xp.abs(xI_in)

<<<<<<< HEAD
        if specific_modes is not None:
            self.num_modes_eval = len(specific_modes)
            if isinstance(specific_modes, self.xp.ndarray):
                mode_indexes = specific_modes
            if isinstance(specific_modes, list):
                specific_modes_arr = self.xp.asarray(specific_modes)
                mode_indexes = self.special_index_map_arr[
                    specific_modes_arr[:, 0],
                    m_mode_sign * specific_modes_arr[:, 1],  # may need fix for array mode index input?
                    specific_modes_arr[:, 2],
                    specific_modes_arr[:, 3],
                ]
                if self.xp.any(mode_indexes == -1):
                    failed_mode = specific_modes_arr[
                        self.xp.where(mode_indexes == -1)[0][0]
                    ]
                    raise ValueError(
                        f"Could not find mode index ({failed_mode[0]},{failed_mode[1]},{failed_mode[2]},{failed_mode[3]})."
                    )
            else:
                mode_indexes = specific_modes
        else:
            if m_mode_sign < 0:
                mode_indexes = self.negative_mode_indexes
            else:
                mode_indexes = self.mode_indexes
            self.num_modes_eval = self.num_teuk_modes

=======
>>>>>>> 1085380b
        try:
            u, w, y, z, region_mask = kerrecceq_forward_map(
                a_in.get(),
                p.get(),
                e.get(),
                xI_in.get(),
                return_mask=True,
                kind="amplitude",
            )

        except AttributeError:
            u, w, y, z, region_mask = kerrecceq_forward_map(
                a_in,
                p,
                e,
                xI_in,
                return_mask=True,
                kind="amplitude",
            )
        z_check = z[0].item()

        region_mask = self.xp.asarray(region_mask)
        u = self.xp.asarray(u)
        w = self.xp.asarray(w)
        z = self.xp.asarray(z)
        self.z_values = self.xp.asarray(self.z_values)

        for elem in [u, w, z]:
            if self.xp.any((elem < 0) | (elem > 1)):
                raise ValueError("Amplitude interpolant accessed out-of-bounds.")

        if z_check in self.z_values:
            try:
                ind_1 = self.xp.where(self.z_values == z_check)[0].get()[0]
            except AttributeError:
                ind_1 = self.xp.where(self.z_values == z_check)[0][0]

            Amp_z = self._evaluate_interpolant_at_index(
                ind_1, region_mask, w, u, mode_indexes=specific_modes
            )

        else:
            try:
                ind_above = self.xp.where(self.z_values > z_check)[0].get()[0]
            except AttributeError:
                ind_above = self.xp.where(self.z_values > z_check)[0][0]
            ind_below = ind_above - 1
            assert ind_above < len(self.z_values)
            assert ind_below >= 0

            z_above = self.z_values[ind_above]
            Amp_above = self._evaluate_interpolant_at_index(
                ind_above, region_mask, w, u, specific_modes
            )

            z_below = self.z_values[ind_below]
            Amp_below = self._evaluate_interpolant_at_index(
                ind_below, region_mask, w, u, specific_modes
            )

            Amp_z = ((Amp_above - Amp_below) / (z_above - z_below)) * (
                z_check - z_below
            ) + Amp_below

<<<<<<< HEAD
        if not isinstance(specific_modes, list):
            # apply xI flip symmetry
            if m_mode_sign < 0:
                # this requires a sign flip of the m mode because the default is to return only m > 0 modes
                return self.xp.conj(Amp_z)
            return Amp_z

        else:
            temp = {}
            for i, lmkn in enumerate(specific_modes):
                temp[lmkn] = Amp_z[:, i]
                l, m, k, n = lmkn

                # apply xI flip symmetry
                if m_mode_sign < 0:
                    temp[lmkn] = (-1) ** l * temp[lmkn]

                # apply +/- m symmetry
                if m_mode_sign * m < 0:
                    temp[lmkn] = (-1) ** l * self.xp.conj(temp[lmkn])

            return temp
=======
        return Amp_z
>>>>>>> 1085380b


class AmpInterpSchwarzEcc(AmplitudeBase, SchwarzschildEccentric):
    """Calculate Teukolsky amplitudes in the Schwarzschild eccentric regime with a bicubic spline interpolation.

    When called with arguments :math:`(a, p, e, xI)`, these parameters are transformed into a set of
    interpolation coordinates and the bicubic spline interpolant is evaluated at these coordinates for
    all sets of coefficients.

    This class is retained for legacy compatibility with the original Schwarzschild eccentric models. It is
    recommended to use `AmpInterpKerrEccEq` instead of this class.

    This module is available for GPU and CPU.

    args:
        filenames: The coefficients file names.
        **kwargs: Optional keyword arguments for the base classes:
            :class:`few.utils.baseclasses.AmplitudeBase`,
            :class:`few.utils.baseclasses.SchwarzschildEccentric`.
    """

    filename: str
    """Coefficient file name."""

    tck: list[xp_ndarray]
    """Arrays holding all spline coefficient information."""

    num_teuk_modes: int
    """Total number of mode amplitude grids this interpolant stores."""

    len_indiv_c: int
    """Total number of coefficients per mode amplitude grid."""

    def __init__(
        self,
        filenames: Optional[List[str]] = None,
        force_backend: BackendLike = None,
        **kwargs,
    ):
        AmplitudeBase.__init__(self)
        SchwarzschildEccentric.__init__(self, **kwargs, force_backend=force_backend)

        if filenames is None:
            self.filename = "Teuk_amps_a0.0_lmax_10_nmax_30_new.h5"
        else:
            if isinstance(filenames, list):
                assert len(filenames) == 1
            self.filename = filenames[0]

        # check if user has the necessary data
        # if not, the data will automatically download
        from few import get_file_manager

        file_path = get_file_manager().get_file(self.filename)

        data = {}
        with h5py.File(file_path, "r") as f:
            # load attributes in the right order for correct mode sorting later
            format_string1 = "l{}m{}"
            format_string2 = "n{}k0"
            savestring = "l{}m{}k0n{}"
            grid = f["grid"][:]
            for l, m, n in zip(self.l_arr, self.m_arr, self.n_arr):
                if m >= 0:
                    key1 = format_string1.format(l, m)
                    key2 = format_string2.format(n)
                    tmp = f[key1 + "/" + key2][:]
                    tmp2 = tmp[:, 0] + 1j * tmp[:, 1]
                    data[savestring.format(l, m, n)] = tmp2.T

            # create the coefficients file

            # adjust the grid
            p = grid.T[1].copy()
            e = grid.T[2].copy()
            u = np.round(schwarzecc_p_to_y(p, e, use_gpu=False), 8)
            w = e.copy()

            grid_size = p.shape[0]

            unique_u = np.unique(u)
            unique_w = np.unique(w)
            num_u = len(unique_u)
            num_w = len(unique_w)

            data_copy = deepcopy(data)
            for mode, vals in data.items():
                data_copy[mode] = data_copy[mode].reshape(num_w, num_u)

            data = deepcopy(data_copy)

            data = {name: val[:, ::-1] for name, val in data.items()}

            spl2D = {
                name: [
                    RectBivariateSpline(unique_w, unique_u, val.real, kx=3, ky=3),
                    RectBivariateSpline(unique_w, unique_u, val.imag, kx=3, ky=3),
                ]
                for name, val in data.items()
            }

            mode_keys = list(data.keys())
            num_teuk_modes = len(mode_keys)

            first_key = list(spl2D.keys())[0]
            example_spl = spl2D[first_key][0]
            tck_last_entry = np.zeros((len(data), 2, grid_size))
            for i, mode in enumerate(mode_keys):
                tck_last_entry[i, 0] = spl2D[mode][0].tck[2]
                tck_last_entry[i, 1] = spl2D[mode][1].tck[2]

            self.tck = [
                self.xp.asarray(example_spl.tck[0]),
                self.xp.asarray(example_spl.tck[1]),
                self.xp.asarray(tck_last_entry.copy()),
            ]

        self.num_teuk_modes = num_teuk_modes

        self.len_indiv_c = tck_last_entry.shape[-1]

    @property
    def interp2D(self) -> callable:
        """GPU or CPU interp2D"""
        return self.backend.interp2D

    def get_amplitudes(
        self, a, p, e, xI, specific_modes=None
    ) -> Union[dict, np.ndarray]:
        """
        Generate Teukolsky amplitudes for a given set of parameters.

        Args:
            a: Dimensionless spin parameter of MBH (must be equal to zero).
            p: Dimensionless semi-latus rectum.
            e: Eccentricity.
            xI: Cosine of orbital inclination. Only :math:`x_I = 1` is currently supported.
            specific_modes: Indices of modes to be generated (optional; defaults to all modes).
        Returns:
            An array of complex mode amplitudes.
        """
        assert a == 0.0

        assert self.xp.all(xI == 1.0)

        u = self.xp.asarray(schwarzecc_p_to_y(p, e, use_gpu=self.backend.uses_gpu))
        w = e.copy()

        tw, tu, c = self.tck[:3]
        kw = ku = 3

        # standard Numpy broadcasting
        if w.shape != u.shape:
            w, u = np.broadcast_arrays(w, u)

        shape = w.shape
        w = w.ravel()
        u = u.ravel()

        if w.size == 0 or u.size == 0:
            return np.zeros(shape, dtype=self.tck[2].dtype)

        nw = tw.shape[0]
        nu = tu.shape[0]
        mw = w.shape[0]
        mu = u.shape[0]

        assert mw == mu

        # TODO: perform this in the kernel
        c_in = c[specific_modes].flatten()

        num_indiv_c = 2 * len(specific_modes)  # Re and Im
        z = self.xp.zeros((num_indiv_c * mw))

        self.interp2D(
            z, tw, nw, tu, nu, c_in, kw, ku, w, mw, u, mu, num_indiv_c, self.len_indiv_c
        )

        z = z.reshape(num_indiv_c // 2, 2, mw).transpose(2, 1, 0)

        z = z[:, 0] + 1j * z[:, 1]

        return z

    def __reduce__(self):
        return (self.__class__, (self.filename,))


class AmpInterpKerrGeneric(AmplitudeBase, KerrGeneric):
    def __init__(
        self,
        force_backend = None,
        **kwargs,
    ):
        AmplitudeBase.__init__(self)
        KerrGeneric.__init__(self, force_backend=force_backend, **kwargs)

        self.filename = (
            "ScottGenericAmps_1.h5"
        )

        from few import get_file_manager

        file_path = get_file_manager().get_file(self.filename)

        # with h5py.File(file_path, "r") as f:
        with h5py.File('./ScottGenericAmps_1.h5') as f:
            coeffsA = f["CoeffsRegionA"][()]
            w_knots = f["w_knots"][()]
            u_knots = f["u_knots"][()]
            x_knots = f["x_knots"][()]

            self.spin_information_holder_A = [
                self.build_with_same_backend(
                    AmpInterp2D,
                    args=[
                        w_knots,
                        u_knots,
                        coeffsA[i],
                        self.l_arr,
                        self.m_arr,
                        self.k_arr,
                        self.n_arr,
                    ],
                )
                for i in range(x_knots.size)
            ]

        self.x_values = x_knots

    def get_amplitudes(
        self,
        a: float,
        p,
        e,
        xI,
        specific_modes = None,
    ):
        """
        Generate Teukolsky amplitudes for a given set of parameters.

        Args:
            a: Dimensionless spin parameter of MBH. Must be 0.7.
            p: Dimensionless semi-latus rectum.
            e: Eccentricity.
            xI: Cosine of orbital inclination.
            specific_modes: Either indices or mode index tuples of modes to be generated (optional; defaults to all modes).
        Returns:
            If specific_modes is a list of tuples, returns a dictionary of complex mode amplitudes.
            Else, returns an array of complex mode amplitudes.
        """
        assert self.xp.all(a == a[0]), "All spins must be the same value."

        assert self.xp.all(a * xI <= 0.0) or self.xp.all(
            a * xI >= 0.0
        )  # either all prograde or all retrograde
        assert self.xp.all(a == 0.7)

        pLSO = self.xp.asarray(get_separatrix(a.item(), e, xI))
        # print(pLSO)
        u = self.xp.log2((p - pLSO + 8.999)/9)**0.25
        w = (e / (0.25 + 0.25 * u**2))**0.5
        # print(p[np.where(np.isnan(u))])
        # print(e[np.where(np.isnan(u))])
        x_check = xI[0].item()  # assume xI doesnt cross a boundary 

        u = self.xp.asarray(u)
        w = self.xp.asarray(w)
        xI = self.xp.asarray(xI)

        self.x_values = self.xp.asarray(self.x_values)

        try:
            ind_above = self.xp.where(self.x_values > x_check)[0].get()[0]
        except AttributeError:
            ind_above = self.xp.where(self.x_values > x_check)[0][0]
        ind_below = ind_above - 1
        assert ind_above < len(self.x_values)
        assert ind_below >= 0

        assert self.xp.all(xI < self.x_values[ind_above])
        assert self.xp.all(xI > self.x_values[ind_below])

        x_above = self.x_values[ind_above]
        Amp_above = self.spin_information_holder_A[ind_above](
            w, u, mode_indexes=specific_modes
        )

        x_below = self.x_values[ind_below]
        Amp_below = self.spin_information_holder_A[ind_below](
            w, u, mode_indexes=specific_modes
        )

        Amp_z = ((Amp_above - Amp_below) / (x_above - x_below)) * (
            xI[:,None] - x_below
        ) + Amp_below
        
        return Amp_z


def _spline_coefficients_to_file(
    fp: os.PathLike, l_arr, m_arr, n_arr, output_directory: os.PathLike
) -> pathlib.Path:
    data = {}
    # get information about this specific model from the file
    with h5py.File(fp, "r") as f:
        # load attributes in the right order for correct mode sorting later
        kerr_format_string = "l{}m{}k0n{}"
        grid = f["grid"][:]
        for l, m, n in zip(l_arr, m_arr, n_arr):
            if m >= 0:
                key1 = kerr_format_string.format(l, m, n)
                tmp = f[key1][:]
                tmp2 = tmp[:, 0] + 1j * tmp[:, 1]
                data[key1] = tmp2

    # create the coefficients file

    # adjust the grid
    a = grid.T[0].copy()
    p = grid.T[1].copy()
    # e = grid.T[2].copy()
    xI = grid.T[3].copy()
    u = np.round(grid.T[4].copy(), 8)  # fix rounding errors in the files
    # sep = grid.T[5].copy()
    w = grid.T[6].copy()

    assert np.all(a == a[0])
    assert np.all(xI == xI[0])

    # retrograde needs sign flip to be applied to a
    a *= xI
    a_val_store = a[0]

    out_fp = f"KerrEqEccAmpCoeffs_a{a_val_store:.3f}.h5"
    out_filepath = pathlib.Path(output_directory) / out_fp
    outfile = h5py.File(out_filepath, "w")
    outfile.attrs["signed_spin"] = a_val_store
    outfile.attrs["is_coefficients"] = True

    grid_size = p.shape[0]

    unique_u = np.unique(u)
    unique_w = np.unique(w)
    num_u = len(unique_u)
    num_w = len(unique_w)

    data_copy = deepcopy(data)
    for mode, vals in data.items():
        data_copy[mode] = data_copy[mode].reshape(num_w, num_u)

    data = deepcopy(data_copy)

    data = {name: val[:, ::-1] for name, val in data.items()}

    spl2D = {
        name: [
            RectBivariateSpline(unique_w, unique_u, val.real, kx=3, ky=3),
            RectBivariateSpline(unique_w, unique_u, val.imag, kx=3, ky=3),
        ]
        for name, val in data.items()
    }

    mode_keys = list(data.keys())
    num_teuk_modes = len(mode_keys)

    outfile.attrs["num_teuk_modes"] = num_teuk_modes

    first_key = list(spl2D.keys())[0]
    example_spl = spl2D[first_key][0]
    tck_last_entry = np.zeros((len(data), 2, grid_size))
    for i, mode in enumerate(mode_keys):
        tck_last_entry[i, 0] = spl2D[mode][0].tck[2]
        tck_last_entry[i, 1] = spl2D[mode][1].tck[2]

    degrees = example_spl.degrees

    len_indiv_c = tck_last_entry.shape[-1]

    outfile.attrs["spline_degree_x"] = degrees[0]
    outfile.attrs["spline_degree_y"] = degrees[1]
    outfile.attrs["points_per_modegrid"] = len_indiv_c

    outfile.create_dataset("x1", data=example_spl.tck[0])
    outfile.create_dataset("x2", data=example_spl.tck[1])
    outfile.create_dataset("c", data=tck_last_entry.copy())

    outfile.close()

    return out_filepath


if __name__ == "__main__":
    # try and instantiate the amplitude class
    spin_values = np.r_[np.linspace(0.0, 0.9, 10), 0.95, 0.99]
    spin_values = np.r_[-np.flip(spin_values)[:-1], spin_values]

    base_path = "Teuk_amps_a{:.2f}_{}lmax_10_nmax_50_new_m+.h5"
    filepaths = []
    for spin in spin_values:
        part1 = abs(spin)
        if spin < 0:
            part2 = "r_"
        elif spin > 0:
            part2 = "p_"
        elif spin == 0:
            part2 = ""
        filepaths.append(base_path.format(part1, part2))

    # running this should auto-produce coefficients files
    AmpInterpKerrEccEq(filenames=filepaths)
    from few import get_logger

    amp = AmpInterpKerrEccEq()
    get_logger().info(amp(0.0, np.array([10.0]), np.array([0.3]), np.array([1.0])))<|MERGE_RESOLUTION|>--- conflicted
+++ resolved
@@ -340,37 +340,6 @@
         a_in = self.xp.ones(p.size) * signed_spin
         xI_in = self.xp.abs(xI_in)
 
-<<<<<<< HEAD
-        if specific_modes is not None:
-            self.num_modes_eval = len(specific_modes)
-            if isinstance(specific_modes, self.xp.ndarray):
-                mode_indexes = specific_modes
-            if isinstance(specific_modes, list):
-                specific_modes_arr = self.xp.asarray(specific_modes)
-                mode_indexes = self.special_index_map_arr[
-                    specific_modes_arr[:, 0],
-                    m_mode_sign * specific_modes_arr[:, 1],  # may need fix for array mode index input?
-                    specific_modes_arr[:, 2],
-                    specific_modes_arr[:, 3],
-                ]
-                if self.xp.any(mode_indexes == -1):
-                    failed_mode = specific_modes_arr[
-                        self.xp.where(mode_indexes == -1)[0][0]
-                    ]
-                    raise ValueError(
-                        f"Could not find mode index ({failed_mode[0]},{failed_mode[1]},{failed_mode[2]},{failed_mode[3]})."
-                    )
-            else:
-                mode_indexes = specific_modes
-        else:
-            if m_mode_sign < 0:
-                mode_indexes = self.negative_mode_indexes
-            else:
-                mode_indexes = self.mode_indexes
-            self.num_modes_eval = self.num_teuk_modes
-
-=======
->>>>>>> 1085380b
         try:
             u, w, y, z, region_mask = kerrecceq_forward_map(
                 a_in.get(),
@@ -435,32 +404,7 @@
                 z_check - z_below
             ) + Amp_below
 
-<<<<<<< HEAD
-        if not isinstance(specific_modes, list):
-            # apply xI flip symmetry
-            if m_mode_sign < 0:
-                # this requires a sign flip of the m mode because the default is to return only m > 0 modes
-                return self.xp.conj(Amp_z)
-            return Amp_z
-
-        else:
-            temp = {}
-            for i, lmkn in enumerate(specific_modes):
-                temp[lmkn] = Amp_z[:, i]
-                l, m, k, n = lmkn
-
-                # apply xI flip symmetry
-                if m_mode_sign < 0:
-                    temp[lmkn] = (-1) ** l * temp[lmkn]
-
-                # apply +/- m symmetry
-                if m_mode_sign * m < 0:
-                    temp[lmkn] = (-1) ** l * self.xp.conj(temp[lmkn])
-
-            return temp
-=======
         return Amp_z
->>>>>>> 1085380b
 
 
 class AmpInterpSchwarzEcc(AmplitudeBase, SchwarzschildEccentric):
